[package]
name = "webtransport-quinn"
description = "WebTransport library for Quinn"
authors = ["Luke Curley"]
repository = "https://github.com/kixelated/webtransport-rs"
license = "MIT"

<<<<<<< HEAD
version = "0.8.1"
=======
version = "0.9.0"
>>>>>>> 00064156
edition = "2021"

keywords = ["quic", "http3", "webtransport"]
categories = ["network-programming", "web-programming"]

# See more keys and their definitions at https://doc.rust-lang.org/cargo/reference/manifest.html

[dependencies]
<<<<<<< HEAD
webtransport-proto = { path = "../webtransport-proto", version = "0.6.1" }
webtransport-generic = { path = "../webtransport-generic", version = "0.8" }
=======
webtransport-proto = { path = "../webtransport-proto", version = "0.6" }
webtransport-generic = { path = "../webtransport-generic", version = "0.9" }
>>>>>>> 00064156

quinn = "0.10"
bytes = "1"
quinn-proto = "0.10"
http = "0.2"
thiserror = "1"
futures = "0.3"
url = "2"
log = "0.4"

# This is just for AsyncRead/AsyncWrite and does NOT pull in anything else
tokio = { version = "1", default-features = false }

[dev-dependencies]
anyhow = "1"
tokio = { version = "1", features = ["full"] }
rustls = { version = "0.21", features = ["dangerous_configuration", "quic"] }
env_logger = "0.10"
clap = { version = "4", features = ["derive"] }
rustls-pemfile = "1.0.2"<|MERGE_RESOLUTION|>--- conflicted
+++ resolved
@@ -5,11 +5,7 @@
 repository = "https://github.com/kixelated/webtransport-rs"
 license = "MIT"
 
-<<<<<<< HEAD
-version = "0.8.1"
-=======
 version = "0.9.0"
->>>>>>> 00064156
 edition = "2021"
 
 keywords = ["quic", "http3", "webtransport"]
@@ -18,13 +14,8 @@
 # See more keys and their definitions at https://doc.rust-lang.org/cargo/reference/manifest.html
 
 [dependencies]
-<<<<<<< HEAD
 webtransport-proto = { path = "../webtransport-proto", version = "0.6.1" }
-webtransport-generic = { path = "../webtransport-generic", version = "0.8" }
-=======
-webtransport-proto = { path = "../webtransport-proto", version = "0.6" }
 webtransport-generic = { path = "../webtransport-generic", version = "0.9" }
->>>>>>> 00064156
 
 quinn = "0.10"
 bytes = "1"
