--- conflicted
+++ resolved
@@ -19,12 +19,6 @@
 quinn = "0.11"
 quinn-proto = "0.11"
 
-<<<<<<< HEAD
-quinn = "0.11"
-quinn-proto = "0.11"
-
-=======
->>>>>>> 85e3c0eb
 bytes = "1"
 http = "1"
 thiserror = "1"
