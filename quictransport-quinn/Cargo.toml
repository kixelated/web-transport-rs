[package]
name = "quictransport-quinn"
description = "QuicTransport bindings for Quinn"
authors = ["Luke Curley"]
repository = "https://github.com/kixelated/webtransport-rs"
license = "MIT"

<<<<<<< HEAD
version = "0.8.1"
=======
version = "0.9.0"
>>>>>>> 00064156
edition = "2021"

keywords = ["quic", "http3", "webtransport"]
categories = ["network-programming", "web-programming"]

# See more keys and their definitions at https://doc.rust-lang.org/cargo/reference/manifest.html

[dependencies]
webtransport-generic = { path = "../webtransport-generic", version = "0.9" }

quinn = "0.10"

# This is just for AsyncRead/AsyncWrite and does NOT pull in anything else
tokio = { version = "1", default-features = false }

bytes = "1"
thiserror = "1"
url = "2"<|MERGE_RESOLUTION|>--- conflicted
+++ resolved
@@ -5,11 +5,7 @@
 repository = "https://github.com/kixelated/webtransport-rs"
 license = "MIT"
 
-<<<<<<< HEAD
-version = "0.8.1"
-=======
 version = "0.9.0"
->>>>>>> 00064156
 edition = "2021"
 
 keywords = ["quic", "http3", "webtransport"]
